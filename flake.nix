--- conflicted
+++ resolved
@@ -10,94 +10,6 @@
     inherit (flake-utils.lib) eachDefaultSystem filterPackages;
     inherit (nixpkgs.lib) head foldl trivial hasSuffix attrValues getAttrs composeManyExtensions;
 
-<<<<<<< HEAD
-      pypi2nix = list: attr: attrValues (getAttrs (map (n: elemAt (match "([^ ;]*).*" n) 0) list) attr);
-      requires = pypi2nix pyproject.project.dependencies;
-      requires-docs = pypi2nix pyproject.project.optional-dependencies.docs;
-      requires-test = pypi2nix pyproject.project.optional-dependencies.test;
-
-      pyshv = {
-        buildPythonPackage,
-        pythonPackages,
-        setuptools,
-        sphinxHook,
-        pytestCheckHook,
-      }:
-        buildPythonPackage {
-          pname = pyproject.project.name;
-          inherit (pyproject.project) version;
-          inherit src;
-          pyproject = true;
-          build-system = [setuptools];
-          outputs = ["out" "doc"];
-          propagatedBuildInputs = requires pythonPackages;
-          nativeBuildInputs = [sphinxHook] ++ requires-docs pythonPackages;
-          nativeCheckInputs = [pytestCheckHook] ++ requires-test pythonPackages;
-        };
-
-      multiversion = {
-        buildPythonPackage,
-        fetchFromGitHub,
-        setuptools,
-        sphinx,
-      }:
-        buildPythonPackage {
-          pname = "sphinx-multiversion";
-          version = "0.2.4";
-          pyproject = true;
-          build-system = [setuptools];
-          src = fetchFromGitHub {
-            owner = "Holzhaus";
-            repo = "sphinx-multiversion";
-            rev = "v0.2.4";
-            hash = "sha256-ZFEELAeZ/m1pap1DmS4PogL3eZ3VuhTdmwDOg5rKOPA=";
-          };
-          propagatedBuildInputs = [sphinx];
-          doCheck = false;
-        };
-
-      types-serial = {
-        buildPythonPackage,
-        fetchPypi,
-        setuptools,
-      }:
-        buildPythonPackage rec {
-          pname = "types-pyserial";
-          version = "3.5.0.10";
-          pyproject = true;
-          build-system = [setuptools];
-          src = fetchPypi {
-            inherit pname version;
-            hash = "sha256-libfaTGzM0gtBZZrMupSoUGj0ZyccPs8/vkX9x97bS0=";
-          };
-          doCheck = false;
-          pythonImportsCheck = ["serial-stubs"];
-        };
-    in
-      {
-        overlays = {
-          pythonPackagesExtension = final: _: {
-            pyshv = final.callPackage pyshv {};
-            sphinx-multiversion = final.callPackage multiversion {};
-            types-pyserial = final.callPackage types-serial {};
-          };
-          default = _: prev: {
-            pythonPackagesExtensions =
-              prev.pythonPackagesExtensions
-              ++ [self.overlays.pythonPackagesExtension];
-          };
-        };
-        nixosModules = import ./nixos/modules {
-          inherit (nixpkgs) lib;
-          inherit (self) overlays;
-        };
-      }
-      // eachDefaultSystem (system: let
-        pkgs = nixpkgs.legacyPackages.${system}.extend self.overlays.default;
-      in {
-        packages.default = pkgs.python3Packages.pyshv;
-        legacyPackages = pkgs;
-=======
     pyproject = trivial.importTOML ./pyproject.toml;
     inherit (pyproject.project) name version;
     src = builtins.path {
@@ -108,8 +20,7 @@
     pypi2nix = list: pypkgs:
       attrValues (getAttrs (map (n: let
           pyname = head (match "([^ =<>;]*).*" n);
-          pymap = {
-          };
+          pymap = {};
         in
           pymap."${pyname}" or pyname)
         list)
@@ -117,7 +28,45 @@
     requires = pypi2nix pyproject.project.dependencies;
     requires-test = pypi2nix pyproject.project.optional-dependencies.test;
     requires-docs = pypi2nix pyproject.project.optional-dependencies.docs;
->>>>>>> a3186aa7
+
+    multiversion = {
+      buildPythonPackage,
+      fetchFromGitHub,
+      setuptools,
+      sphinx,
+    }:
+      buildPythonPackage {
+        pname = "sphinx-multiversion";
+        version = "0.2.4";
+        pyproject = true;
+        build-system = [setuptools];
+        src = fetchFromGitHub {
+          owner = "Holzhaus";
+          repo = "sphinx-multiversion";
+          rev = "v0.2.4";
+          hash = "sha256-ZFEELAeZ/m1pap1DmS4PogL3eZ3VuhTdmwDOg5rKOPA=";
+        };
+        propagatedBuildInputs = [sphinx];
+        doCheck = false;
+      };
+
+    types-serial = {
+      buildPythonPackage,
+      fetchPypi,
+      setuptools,
+    }:
+      buildPythonPackage rec {
+        pname = "types-pyserial";
+        version = "3.5.0.10";
+        pyproject = true;
+        build-system = [setuptools];
+        src = fetchPypi {
+          inherit pname version;
+          hash = "sha256-libfaTGzM0gtBZZrMupSoUGj0ZyccPs8/vkX9x97bS0=";
+        };
+        doCheck = false;
+        pythonImportsCheck = ["serial-stubs"];
+      };
 
     pypackage = {
       buildPythonPackage,
@@ -135,18 +84,24 @@
         propagatedBuildInputs = requires pythonPackages;
         nativeBuildInputs = [sphinxHook] ++ requires-docs pythonPackages;
         nativeCheckInputs = [pytestCheckHook] ++ requires-test pythonPackages;
-        meta.mainProgram = "foo";
       };
   in
     {
       overlays = {
         pythonPackagesExtension = final: _: {
+          sphinx-multiversion = final.callPackage multiversion {};
+          types-pyserial = final.callPackage types-serial {};
           "${name}" = final.callPackage pypackage {};
         };
         noInherit = _: prev: {
           pythonPackagesExtensions = prev.pythonPackagesExtensions ++ [self.overlays.pythonPackagesExtension];
         };
         default = composeManyExtensions [self.overlays.noInherit];
+      };
+
+      nixosModules = import ./nixos/modules {
+        inherit (nixpkgs) lib;
+        inherit (self) overlays;
       };
     }
     // eachDefaultSystem (system: let
@@ -155,18 +110,6 @@
       packages.default = pkgs.python3Packages."${name}";
       legacyPackages = pkgs;
 
-<<<<<<< HEAD
-        apps = {
-          default = self.apps.${system}.pyshvbroker;
-          pycp2cp = {
-            type = "app";
-            program = "${self.packages.${system}.default}/bin/pycp2cp";
-          };
-          pyshvbroker = {
-            type = "app";
-            program = "${self.packages.${system}.default}/bin/pyshvbroker";
-          };
-=======
       devShells = filterPackages system {
         default = pkgs.mkShell {
           packages = with pkgs; [
@@ -183,17 +126,24 @@
                 requires-test
               ]))
           ];
->>>>>>> a3186aa7
         };
       };
 
-<<<<<<< HEAD
-        checks =
-          import ./nixos/tests nixpkgs.lib pkgs self.nixosModules
-          // {inherit (self.packages.${system}) default;};
-=======
-      checks.default = self.packages.${system}.default;
->>>>>>> a3186aa7
+      apps = {
+        default = self.apps.${system}.pyshvbroker;
+        pycp2cp = {
+          type = "app";
+          program = "${self.packages.${system}.default}/bin/pycp2cp";
+        };
+        pyshvbroker = {
+          type = "app";
+          program = "${self.packages.${system}.default}/bin/pyshvbroker";
+        };
+      };
+
+      checks =
+        import ./nixos/tests nixpkgs.lib pkgs self.nixosModules
+        // {inherit (self.packages.${system}) default;};
 
       formatter = pkgs.alejandra;
     });
