{
  description = "Flake for Pure Python SHV implementation";

  inputs.flakepy.url = "gitlab:Cynerd/flakepy";

  outputs = {
    self,
    systems,
    flakepy,
    nixpkgs,
  }: let
<<<<<<< HEAD
    inherit (nixpkgs.lib) genAttrs getExe';
    forSystems = genAttrs (import flakepy.inputs.systems);
=======
    inherit (nixpkgs.lib) genAttrs composeManyExtensions;
    forSystems = genAttrs (import systems);
>>>>>>> dd290104
    withPkgs = func: forSystems (system: func self.legacyPackages.${system});

    pyproject = flakepy.lib.readPyproject ./. {};

    pypackage = pyproject.buildPackage (
      {
        lib,
        optional-dependencies,
        nativeCheckInputs,
      }: {
        nativeCheckInputs =
          nativeCheckInputs
          ++ optional-dependencies.canbus
          ++ optional-dependencies.websockets;
        disabledTests = [
          "TestCAN" # These tests take a long time so let's disable them in Nix
        ];
        meta = {
          inherit (pyproject.pyproject.project) description;
          homepage = "https://silicon-heaven.gitlab.io/";
          license = lib.licenses.mit;
          maintainers = [lib.maintainers.cynerd];
          platforms = lib.platforms.all;
        };
      }
    );
  in {
    overlays = {
      pythonPackages = final: _: {
        "${pyproject.pname}" = final.callPackage pypackage {};
      };
      pkgs = _: prev: {
        pythonPackagesExtensions =
          prev.pythonPackagesExtensions ++ [self.overlays.pythonPackages];
      };
      default = self.overlays.pkgs;
    };

    nixosModules = import ./nixos/modules {
      inherit (nixpkgs) lib;
      inherit (self) overlays;
    };
<<<<<<< HEAD

    legacyPackages =
      forSystems (system:
        nixpkgs.legacyPackages.${system}.extend self.overlays.default);

    packages = withPkgs (pkgs: {
      default = pkgs.python3Packages."${pyproject.pname}";
    });

    apps = forSystems (system: {
      default = self.apps.${system}.pyshvbroker;
      pycp2cp = {
        type = "app";
        program = getExe' self.packages.${system}.default "pycp2cp";
        meta.description = "Chainpack <-> CPON conversion tool";
      };
      pyshvbroker = {
        type = "app";
        program = getExe' self.packages.${system}.default "pyshvbroker";
        meta.description = "SHV RPC Broker application";
      };
=======
  in {
    overlays = {
      pythonPackages = final: _: {
        "${pyproject.pname}" = final.callPackage pypackage {};
      };
      packages = _: prev: {
        pythonPackagesExtensions =
          prev.pythonPackagesExtensions ++ [self.overlays.pythonPackages];
      };
      default = composeManyExtensions [
        self.overlays.packages
      ];
    };

    packages = withPkgs (pkgs: {
      default = pkgs.python3Packages."${pyproject.pname}";
>>>>>>> dd290104
    });

    devShells = withPkgs (pkgs: {
      default = pkgs.mkShell {
        packages = with pkgs; [
          deadnix
          editorconfig-checker
          gitlint
          mypy
          ruff
          shellcheck
          shfmt
          statix
          twine
          (python3.withPackages (pypkgs:
              with pypkgs; [build sphinx-autobuild]))
        ];
        inputsFrom = [pkgs.python3Packages."${pyproject.pname}"];
      };
    });

<<<<<<< HEAD
    checks = withPkgs (pkgs:
      import ./nixos/tests nixpkgs.lib.nixos pkgs self.nixosModules
      // {
        python311 = pkgs.python311Packages."${pyproject.pname}";
        python312 = pkgs.python312Packages."${pyproject.pname}";
        python313 = pkgs.python313Packages."${pyproject.pname}";
      });

    formatter = withPkgs (pkgs: pkgs.alejandra);
=======
    checks = forSystems (system: {
      inherit (self.packages.${system}) default;
    });
    formatter = withPkgs (pkgs: pkgs.alejandra);

    legacyPackages =
      forSystems (system:
        nixpkgs.legacyPackages.${system}.extend self.overlays.default);
>>>>>>> dd290104
  };
}<|MERGE_RESOLUTION|>--- conflicted
+++ resolved
@@ -9,13 +9,8 @@
     flakepy,
     nixpkgs,
   }: let
-<<<<<<< HEAD
     inherit (nixpkgs.lib) genAttrs getExe';
-    forSystems = genAttrs (import flakepy.inputs.systems);
-=======
-    inherit (nixpkgs.lib) genAttrs composeManyExtensions;
     forSystems = genAttrs (import systems);
->>>>>>> dd290104
     withPkgs = func: forSystems (system: func self.legacyPackages.${system});
 
     pyproject = flakepy.lib.readPyproject ./. {};
@@ -58,11 +53,6 @@
       inherit (nixpkgs) lib;
       inherit (self) overlays;
     };
-<<<<<<< HEAD
-
-    legacyPackages =
-      forSystems (system:
-        nixpkgs.legacyPackages.${system}.extend self.overlays.default);
 
     packages = withPkgs (pkgs: {
       default = pkgs.python3Packages."${pyproject.pname}";
@@ -80,24 +70,6 @@
         program = getExe' self.packages.${system}.default "pyshvbroker";
         meta.description = "SHV RPC Broker application";
       };
-=======
-  in {
-    overlays = {
-      pythonPackages = final: _: {
-        "${pyproject.pname}" = final.callPackage pypackage {};
-      };
-      packages = _: prev: {
-        pythonPackagesExtensions =
-          prev.pythonPackagesExtensions ++ [self.overlays.pythonPackages];
-      };
-      default = composeManyExtensions [
-        self.overlays.packages
-      ];
-    };
-
-    packages = withPkgs (pkgs: {
-      default = pkgs.python3Packages."${pyproject.pname}";
->>>>>>> dd290104
     });
 
     devShells = withPkgs (pkgs: {
@@ -119,7 +91,6 @@
       };
     });
 
-<<<<<<< HEAD
     checks = withPkgs (pkgs:
       import ./nixos/tests nixpkgs.lib.nixos pkgs self.nixosModules
       // {
@@ -127,17 +98,10 @@
         python312 = pkgs.python312Packages."${pyproject.pname}";
         python313 = pkgs.python313Packages."${pyproject.pname}";
       });
-
-    formatter = withPkgs (pkgs: pkgs.alejandra);
-=======
-    checks = forSystems (system: {
-      inherit (self.packages.${system}) default;
-    });
     formatter = withPkgs (pkgs: pkgs.alejandra);
 
     legacyPackages =
       forSystems (system:
         nixpkgs.legacyPackages.${system}.extend self.overlays.default);
->>>>>>> dd290104
   };
 }