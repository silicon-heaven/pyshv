--- conflicted
+++ resolved
@@ -19,19 +19,11 @@
     },
     "nixpkgs": {
       "locked": {
-<<<<<<< HEAD
-        "lastModified": 1737003892,
-        "narHash": "sha256-RCzJE9wKByLCXmRBp+z8LK9EgdW+K+W/DXnJS4S/NVo=",
+        "lastModified": 1738644632,
+        "narHash": "sha256-DyvJjOOGmTSkkEfHq0oWkwtZOgejYIB5S865wmf/qos=",
         "owner": "NixOS",
         "repo": "nixpkgs",
-        "rev": "ae06b9c2d83cb5c8b12d7d0e32692e93d1379713",
-=======
-        "lastModified": 1737370608,
-        "narHash": "sha256-hFA6SmioeqvGW/XvZa9bxniAeulksCOcj3kokdNT/YE=",
-        "owner": "NixOS",
-        "repo": "nixpkgs",
-        "rev": "300081d0cc72df578b02d914df941b8ec62240e6",
->>>>>>> d51dc884
+        "rev": "95ea544c84ebed84a31896b0ecea2570e5e0e236",
         "type": "github"
       },
       "original": {
