{
  "nodes": {
    "flake-utils": {
      "inputs": {
        "systems": "systems"
      },
      "locked": {
        "lastModified": 1731533236,
        "narHash": "sha256-l0KFg5HjrsfsO/JpG+r7fRrqm12kzFHyUHqHCVpMMbI=",
        "owner": "numtide",
        "repo": "flake-utils",
        "rev": "11707dc2f618dd54ca8739b309ec4fc024de578b",
        "type": "github"
      },
      "original": {
        "id": "flake-utils",
        "type": "indirect"
      }
    },
<<<<<<< HEAD
    "flake-utils_2": {
      "inputs": {
        "systems": "systems_2"
      },
      "locked": {
        "lastModified": 1731533236,
        "narHash": "sha256-l0KFg5HjrsfsO/JpG+r7fRrqm12kzFHyUHqHCVpMMbI=",
        "owner": "numtide",
        "repo": "flake-utils",
        "rev": "11707dc2f618dd54ca8739b309ec4fc024de578b",
        "type": "github"
      },
      "original": {
        "id": "flake-utils",
        "type": "indirect"
      }
    },
    "flakepy": {
      "inputs": {
        "flake-utils": "flake-utils_2",
        "nixpkgs": "nixpkgs"
      },
      "locked": {
        "lastModified": 1744031766,
        "narHash": "sha256-clSAfGYX6OVdZv4SUE13yc/uMNPpX+AJSuIt1Sf73lI=",
        "owner": "Cynerd",
        "repo": "flakepy",
        "rev": "e98c0c050b42c6fbc0b54de69035972921615338",
=======
    "flakepy": {
      "inputs": {
        "flake-utils": "flake-utils",
        "nixpkgs": "nixpkgs"
      },
      "locked": {
        "lastModified": 1746516935,
        "narHash": "sha256-JGUkSDpEJg+tBsZw8EQpq35blzrupTDDQb8FDygLY4o=",
        "owner": "Cynerd",
        "repo": "flakepy",
        "rev": "3fcf434e7989b4ee6d29852e945256dc75b16f8d",
>>>>>>> 415dcca4
        "type": "gitlab"
      },
      "original": {
        "owner": "Cynerd",
        "repo": "flakepy",
        "type": "gitlab"
      }
    },
    "nixpkgs": {
      "locked": {
        "lastModified": 1743568003,
        "narHash": "sha256-ZID5T65E8ruHqWRcdvZLsczWDOAWIE7om+vQOREwiX0=",
<<<<<<< HEAD
        "owner": "NixOS",
        "repo": "nixpkgs",
        "rev": "b7ba7f9f45c5cd0d8625e9e217c28f8eb6a19a76",
        "type": "github"
      },
      "original": {
        "id": "nixpkgs",
        "type": "indirect"
      }
    },
    "nixpkgs_2": {
      "locked": {
        "lastModified": 1743938762,
        "narHash": "sha256-UgFYn8sGv9B8PoFpUfCa43CjMZBl1x/ShQhRDHBFQdI=",
        "owner": "NixOS",
        "repo": "nixpkgs",
        "rev": "74a40410369a1c35ee09b8a1abee6f4acbedc059",
=======
        "owner": "NixOS",
        "repo": "nixpkgs",
        "rev": "b7ba7f9f45c5cd0d8625e9e217c28f8eb6a19a76",
        "type": "github"
      },
      "original": {
        "id": "nixpkgs",
        "type": "indirect"
      }
    },
    "nixpkgs_2": {
      "locked": {
        "lastModified": 1746397377,
        "narHash": "sha256-5oLdRa3vWSRbuqPIFFmQBGGUqaYZBxX+GGtN9f/n4lU=",
        "owner": "NixOS",
        "repo": "nixpkgs",
        "rev": "ed30f8aba41605e3ab46421e3dcb4510ec560ff8",
>>>>>>> 415dcca4
        "type": "github"
      },
      "original": {
        "id": "nixpkgs",
        "type": "indirect"
      }
    },
    "root": {
      "inputs": {
<<<<<<< HEAD
        "flake-utils": "flake-utils",
=======
>>>>>>> 415dcca4
        "flakepy": "flakepy",
        "nixpkgs": "nixpkgs_2"
      }
    },
    "systems": {
      "locked": {
        "lastModified": 1681028828,
        "narHash": "sha256-Vy1rq5AaRuLzOxct8nz4T6wlgyUR7zLU309k9mBC768=",
        "owner": "nix-systems",
        "repo": "default",
        "rev": "da67096a3b9bf56a91d16901293e51ba5b49a27e",
        "type": "github"
      },
      "original": {
        "owner": "nix-systems",
        "repo": "default",
        "type": "github"
      }
    },
    "systems_2": {
      "locked": {
        "lastModified": 1681028828,
        "narHash": "sha256-Vy1rq5AaRuLzOxct8nz4T6wlgyUR7zLU309k9mBC768=",
        "owner": "nix-systems",
        "repo": "default",
        "rev": "da67096a3b9bf56a91d16901293e51ba5b49a27e",
        "type": "github"
      },
      "original": {
        "owner": "nix-systems",
        "repo": "default",
        "type": "github"
      }
    }
  },
  "root": "root",
  "version": 7
}<|MERGE_RESOLUTION|>--- conflicted
+++ resolved
@@ -17,36 +17,6 @@
         "type": "indirect"
       }
     },
-<<<<<<< HEAD
-    "flake-utils_2": {
-      "inputs": {
-        "systems": "systems_2"
-      },
-      "locked": {
-        "lastModified": 1731533236,
-        "narHash": "sha256-l0KFg5HjrsfsO/JpG+r7fRrqm12kzFHyUHqHCVpMMbI=",
-        "owner": "numtide",
-        "repo": "flake-utils",
-        "rev": "11707dc2f618dd54ca8739b309ec4fc024de578b",
-        "type": "github"
-      },
-      "original": {
-        "id": "flake-utils",
-        "type": "indirect"
-      }
-    },
-    "flakepy": {
-      "inputs": {
-        "flake-utils": "flake-utils_2",
-        "nixpkgs": "nixpkgs"
-      },
-      "locked": {
-        "lastModified": 1744031766,
-        "narHash": "sha256-clSAfGYX6OVdZv4SUE13yc/uMNPpX+AJSuIt1Sf73lI=",
-        "owner": "Cynerd",
-        "repo": "flakepy",
-        "rev": "e98c0c050b42c6fbc0b54de69035972921615338",
-=======
     "flakepy": {
       "inputs": {
         "flake-utils": "flake-utils",
@@ -58,7 +28,6 @@
         "owner": "Cynerd",
         "repo": "flakepy",
         "rev": "3fcf434e7989b4ee6d29852e945256dc75b16f8d",
->>>>>>> 415dcca4
         "type": "gitlab"
       },
       "original": {
@@ -71,25 +40,6 @@
       "locked": {
         "lastModified": 1743568003,
         "narHash": "sha256-ZID5T65E8ruHqWRcdvZLsczWDOAWIE7om+vQOREwiX0=",
-<<<<<<< HEAD
-        "owner": "NixOS",
-        "repo": "nixpkgs",
-        "rev": "b7ba7f9f45c5cd0d8625e9e217c28f8eb6a19a76",
-        "type": "github"
-      },
-      "original": {
-        "id": "nixpkgs",
-        "type": "indirect"
-      }
-    },
-    "nixpkgs_2": {
-      "locked": {
-        "lastModified": 1743938762,
-        "narHash": "sha256-UgFYn8sGv9B8PoFpUfCa43CjMZBl1x/ShQhRDHBFQdI=",
-        "owner": "NixOS",
-        "repo": "nixpkgs",
-        "rev": "74a40410369a1c35ee09b8a1abee6f4acbedc059",
-=======
         "owner": "NixOS",
         "repo": "nixpkgs",
         "rev": "b7ba7f9f45c5cd0d8625e9e217c28f8eb6a19a76",
@@ -107,7 +57,6 @@
         "owner": "NixOS",
         "repo": "nixpkgs",
         "rev": "ed30f8aba41605e3ab46421e3dcb4510ec560ff8",
->>>>>>> 415dcca4
         "type": "github"
       },
       "original": {
@@ -117,10 +66,6 @@
     },
     "root": {
       "inputs": {
-<<<<<<< HEAD
-        "flake-utils": "flake-utils",
-=======
->>>>>>> 415dcca4
         "flakepy": "flakepy",
         "nixpkgs": "nixpkgs_2"
       }
@@ -139,21 +84,6 @@
         "repo": "default",
         "type": "github"
       }
-    },
-    "systems_2": {
-      "locked": {
-        "lastModified": 1681028828,
-        "narHash": "sha256-Vy1rq5AaRuLzOxct8nz4T6wlgyUR7zLU309k9mBC768=",
-        "owner": "nix-systems",
-        "repo": "default",
-        "rev": "da67096a3b9bf56a91d16901293e51ba5b49a27e",
-        "type": "github"
-      },
-      "original": {
-        "owner": "nix-systems",
-        "repo": "default",
-        "type": "github"
-      }
     }
   },
   "root": "root",
