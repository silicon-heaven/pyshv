--- conflicted
+++ resolved
@@ -7,7 +7,6 @@
       "locked": {
         "lastModified": 1705309234,
         "narHash": "sha256-uNRRNRKmJyCRC/8y1RqBkqWBLM034y4qN7EprSdmgyA=",
-<<<<<<< HEAD
         "owner": "numtide",
         "repo": "flake-utils",
         "rev": "1ef2e671c3b0c19053962c07dbda38332dcebf26",
@@ -25,8 +24,6 @@
       "locked": {
         "lastModified": 1694529238,
         "narHash": "sha256-zsNZZGTGnMOf9YpHKJqMSsa0dXbfmxeoJ7xHlrt+xmY=",
-=======
->>>>>>> e01b01fa
         "owner": "numtide",
         "repo": "flake-utils",
         "rev": "1ef2e671c3b0c19053962c07dbda38332dcebf26",
@@ -60,7 +57,6 @@
     },
     "nixpkgs": {
       "locked": {
-<<<<<<< HEAD
         "lastModified": 1694948089,
         "narHash": "sha256-d2B282GmQ9o8klc22/Rbbbj6r99EnELQpOQjWMyv0rU=",
         "owner": "NixOS",
@@ -79,12 +75,6 @@
         "narHash": "sha256-a8DRYrNrzTudvO7XHUPNJD89Wbf1ZZT0VbwCsPnHWaE=",
         "owner": "NixOS",
         "repo": "nixpkgs",
-=======
-        "lastModified": 1705242415,
-        "narHash": "sha256-a8DRYrNrzTudvO7XHUPNJD89Wbf1ZZT0VbwCsPnHWaE=",
-        "owner": "NixOS",
-        "repo": "nixpkgs",
->>>>>>> e01b01fa
         "rev": "ea780f3de2d169f982564128804841500e85e373",
         "type": "github"
       },
