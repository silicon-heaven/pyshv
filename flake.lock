{
  "nodes": {
    "flakepy": {
      "inputs": {
        "nixpkgs": "nixpkgs",
        "systems": "systems"
      },
      "locked": {
<<<<<<< HEAD
        "lastModified": 1762168435,
        "narHash": "sha256-a23g9m2KWLSbglUvXZJIenf+y/27w08+UBau0zFFmIM=",
        "owner": "Cynerd",
        "repo": "flakepy",
        "rev": "1b925443cb3945c1f456c412b78c5496d898f2ad",
=======
        "lastModified": 1751271815,
        "narHash": "sha256-TrMceYyeUXdQZlj/qZCznJB4iHdKj+d1cHXzcaoi3ig=",
        "owner": "Cynerd",
        "repo": "flakepy",
        "rev": "d59cf207f55256163badc539a65669ad9bb1ba95",
>>>>>>> dd290104
        "type": "gitlab"
      },
      "original": {
        "owner": "Cynerd",
        "repo": "flakepy",
        "type": "gitlab"
      }
    },
    "nixpkgs": {
      "locked": {
<<<<<<< HEAD
        "lastModified": 1761880412,
        "narHash": "sha256-QoJjGd4NstnyOG4mm4KXF+weBzA2AH/7gn1Pmpfcb0A=",
        "owner": "NixOS",
        "repo": "nixpkgs",
        "rev": "a7fc11be66bdfb5cdde611ee5ce381c183da8386",
=======
        "lastModified": 1751180975,
        "narHash": "sha256-BKk4yDiXr4LdF80OTVqYJ53Q74rOcA/82EClXug8xsY=",
        "owner": "NixOS",
        "repo": "nixpkgs",
        "rev": "a48741b083d4f36dd79abd9f760c84da6b4dc0e5",
>>>>>>> dd290104
        "type": "github"
      },
      "original": {
        "id": "nixpkgs",
        "type": "indirect"
      }
    },
    "nixpkgs_2": {
      "locked": {
<<<<<<< HEAD
        "lastModified": 1762095875,
        "narHash": "sha256-2W8cwhdw5AILclhYftnUKhJK8q8XUIvNmAQbbF6KCl0=",
        "owner": "NixOS",
        "repo": "nixpkgs",
        "rev": "a3e67ddfeb2e04ef6ae3fddc8aae678696b08714",
=======
        "lastModified": 1755020227,
        "narHash": "sha256-gGmm+h0t6rY88RPTaIm3su95QvQIVjAJx558YUG4Id8=",
        "owner": "NixOS",
        "repo": "nixpkgs",
        "rev": "695d5db1b8b20b73292501683a524e0bd79074fb",
>>>>>>> dd290104
        "type": "github"
      },
      "original": {
        "id": "nixpkgs",
        "type": "indirect"
      }
    },
    "root": {
      "inputs": {
        "flakepy": "flakepy",
        "nixpkgs": "nixpkgs_2",
        "systems": "systems_2"
      }
    },
    "systems": {
      "locked": {
        "lastModified": 1681028828,
        "narHash": "sha256-Vy1rq5AaRuLzOxct8nz4T6wlgyUR7zLU309k9mBC768=",
        "owner": "nix-systems",
        "repo": "default",
        "rev": "da67096a3b9bf56a91d16901293e51ba5b49a27e",
        "type": "github"
      },
      "original": {
        "id": "systems",
        "type": "indirect"
<<<<<<< HEAD
=======
      }
    },
    "systems_2": {
      "locked": {
        "lastModified": 1681028828,
        "narHash": "sha256-Vy1rq5AaRuLzOxct8nz4T6wlgyUR7zLU309k9mBC768=",
        "owner": "nix-systems",
        "repo": "default",
        "rev": "da67096a3b9bf56a91d16901293e51ba5b49a27e",
        "type": "github"
      },
      "original": {
        "id": "systems",
        "type": "indirect"
>>>>>>> dd290104
      }
    }
  },
  "root": "root",
  "version": 7
}<|MERGE_RESOLUTION|>--- conflicted
+++ resolved
@@ -6,19 +6,11 @@
         "systems": "systems"
       },
       "locked": {
-<<<<<<< HEAD
         "lastModified": 1762168435,
         "narHash": "sha256-a23g9m2KWLSbglUvXZJIenf+y/27w08+UBau0zFFmIM=",
         "owner": "Cynerd",
         "repo": "flakepy",
         "rev": "1b925443cb3945c1f456c412b78c5496d898f2ad",
-=======
-        "lastModified": 1751271815,
-        "narHash": "sha256-TrMceYyeUXdQZlj/qZCznJB4iHdKj+d1cHXzcaoi3ig=",
-        "owner": "Cynerd",
-        "repo": "flakepy",
-        "rev": "d59cf207f55256163badc539a65669ad9bb1ba95",
->>>>>>> dd290104
         "type": "gitlab"
       },
       "original": {
@@ -29,19 +21,11 @@
     },
     "nixpkgs": {
       "locked": {
-<<<<<<< HEAD
         "lastModified": 1761880412,
         "narHash": "sha256-QoJjGd4NstnyOG4mm4KXF+weBzA2AH/7gn1Pmpfcb0A=",
         "owner": "NixOS",
         "repo": "nixpkgs",
         "rev": "a7fc11be66bdfb5cdde611ee5ce381c183da8386",
-=======
-        "lastModified": 1751180975,
-        "narHash": "sha256-BKk4yDiXr4LdF80OTVqYJ53Q74rOcA/82EClXug8xsY=",
-        "owner": "NixOS",
-        "repo": "nixpkgs",
-        "rev": "a48741b083d4f36dd79abd9f760c84da6b4dc0e5",
->>>>>>> dd290104
         "type": "github"
       },
       "original": {
@@ -51,19 +35,11 @@
     },
     "nixpkgs_2": {
       "locked": {
-<<<<<<< HEAD
-        "lastModified": 1762095875,
-        "narHash": "sha256-2W8cwhdw5AILclhYftnUKhJK8q8XUIvNmAQbbF6KCl0=",
+        "lastModified": 1764081664,
+        "narHash": "sha256-sUoHmPr/EwXzRMpv1u/kH+dXuvJEyyF2Q7muE+t0EU4=",
         "owner": "NixOS",
         "repo": "nixpkgs",
-        "rev": "a3e67ddfeb2e04ef6ae3fddc8aae678696b08714",
-=======
-        "lastModified": 1755020227,
-        "narHash": "sha256-gGmm+h0t6rY88RPTaIm3su95QvQIVjAJx558YUG4Id8=",
-        "owner": "NixOS",
-        "repo": "nixpkgs",
-        "rev": "695d5db1b8b20b73292501683a524e0bd79074fb",
->>>>>>> dd290104
+        "rev": "dc205f7b4fdb04c8b7877b43edb7b73be7730081",
         "type": "github"
       },
       "original": {
@@ -90,8 +66,6 @@
       "original": {
         "id": "systems",
         "type": "indirect"
-<<<<<<< HEAD
-=======
       }
     },
     "systems_2": {
@@ -106,7 +80,6 @@
       "original": {
         "id": "systems",
         "type": "indirect"
->>>>>>> dd290104
       }
     }
   },
