{
  "nodes": {
    "flake-utils": {
      "inputs": {
        "systems": "systems"
      },
      "locked": {
        "lastModified": 1726560853,
        "narHash": "sha256-X6rJYSESBVr3hBoH0WbKE5KvhPU5bloyZ2L4K60/fPQ=",
        "owner": "numtide",
        "repo": "flake-utils",
        "rev": "c1dfcf08411b08f6b8615f7d8971a2bfa81d5e8a",
        "type": "github"
      },
      "original": {
        "id": "flake-utils",
        "type": "indirect"
      }
    },
    "nixpkgs": {
      "locked": {
<<<<<<< HEAD
        "lastModified": 1726583932,
        "narHash": "sha256-zACxiQx8knB3F8+Ze+1BpiYrI+CbhxyWpcSID9kVhkQ=",
        "owner": "NixOS",
        "repo": "nixpkgs",
        "rev": "658e7223191d2598641d50ee4e898126768fe847",
=======
        "lastModified": 1729818716,
        "narHash": "sha256-XRfkUsxLzFkMn3Tpstio1gNOIQ+2PZPCKbifJ2IXxlw=",
        "owner": "NixOS",
        "repo": "nixpkgs",
        "rev": "062c4f59744fcffa2e5aa3ef443dc8b4d1674ed6",
>>>>>>> a3186aa7
        "type": "github"
      },
      "original": {
        "id": "nixpkgs",
        "type": "indirect"
      }
    },
    "root": {
      "inputs": {
        "flake-utils": "flake-utils",
        "nixpkgs": "nixpkgs"
      }
    },
    "systems": {
      "locked": {
        "lastModified": 1681028828,
        "narHash": "sha256-Vy1rq5AaRuLzOxct8nz4T6wlgyUR7zLU309k9mBC768=",
        "owner": "nix-systems",
        "repo": "default",
        "rev": "da67096a3b9bf56a91d16901293e51ba5b49a27e",
        "type": "github"
      },
      "original": {
        "owner": "nix-systems",
        "repo": "default",
        "type": "github"
      }
    }
  },
  "root": "root",
  "version": 7
}<|MERGE_RESOLUTION|>--- conflicted
+++ resolved
@@ -19,19 +19,11 @@
     },
     "nixpkgs": {
       "locked": {
-<<<<<<< HEAD
-        "lastModified": 1726583932,
-        "narHash": "sha256-zACxiQx8knB3F8+Ze+1BpiYrI+CbhxyWpcSID9kVhkQ=",
+        "lastModified": 1730272153,
+        "narHash": "sha256-B5WRZYsRlJgwVHIV6DvidFN7VX7Fg9uuwkRW9Ha8z+w=",
         "owner": "NixOS",
         "repo": "nixpkgs",
-        "rev": "658e7223191d2598641d50ee4e898126768fe847",
-=======
-        "lastModified": 1729818716,
-        "narHash": "sha256-XRfkUsxLzFkMn3Tpstio1gNOIQ+2PZPCKbifJ2IXxlw=",
-        "owner": "NixOS",
-        "repo": "nixpkgs",
-        "rev": "062c4f59744fcffa2e5aa3ef443dc8b4d1674ed6",
->>>>>>> a3186aa7
+        "rev": "2d2a9ddbe3f2c00747398f3dc9b05f7f2ebb0f53",
         "type": "github"
       },
       "original": {
