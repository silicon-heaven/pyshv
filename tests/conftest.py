<<<<<<< HEAD
import dataclasses
import pathlib
import socket
import subprocess
import time

import pytest

from example_device import ExampleDevice
from shv import RpcLogin, RpcLoginType, RpcUrl, SimpleClient, ValueClient


@pytest.fixture(name="port", scope="module")
def fixture_port(unused_tcp_port_factory):
    """Override for port for shvbroker."""
    return unused_tcp_port_factory()


@pytest.fixture(name="sslport", scope="module")
def fixture_sslport(unused_tcp_port_factory):
    """Override for sslPort for shvbroker."""
    return unused_tcp_port_factory()


@pytest.fixture(name="url", scope="module")
def fixture_url(port):
    """Provides RpcUrl for connecting to the broker."""
    return RpcUrl(
        location="localhost",
        port=port,
        login=RpcLogin(
            username="admin",
            password="admin!123",
            login_type=RpcLoginType.PLAIN,
        ),
    )


@pytest.fixture(name="url_test", scope="module")
def fixture_url_test(url):
    return dataclasses.replace(
        url, login=dataclasses.replace(url.login, username="test", password="test")
    )


@pytest.fixture(name="url_test_device", scope="module")
def fixture_url_test_device(url_test):
    return dataclasses.replace(
        url_test,
        login=dataclasses.replace(
            url_test.login, options={"device": {"mountPoint": "test/device"}}
        ),
    )


@pytest.fixture(name="shvbroker", scope="module")
def fixture_shvbroker(port, sslport):
    """SHV broker usable for all tests."""
    confdir = pathlib.Path(__file__).parent / "shvbroker-etc"
    with subprocess.Popen(
        [
            "minimalshvbroker",
            "--config-dir",
            str(confdir),
            "--server-port",
            str(port),
            "--server-ssl-port",
            str(sslport),
        ]
    ) as proc:
        while True:
            try:
                with socket.create_connection(("localhost", port)):
                    break
            except OSError:
                time.sleep(0.01)
        yield
        proc.terminate()
        try:
            proc.wait(timeout=3)
        except subprocess.TimeoutExpired:
            proc.kill()
            proc.wait()
            raise


@pytest.fixture(name="client")
async def fixture_client(shvbroker, url):
    client = await SimpleClient.connect(url)
    yield client
    await client.disconnect()


@pytest.fixture(name="value_client")
async def fixture_value_client(shvbroker, url_test):
    client = await ValueClient.connect(url_test)
    yield client
    await client.disconnect()


@pytest.fixture(name="example_device")
async def fixture_example_device(shvbroker, url_test_device):
    """Run example device and provide instance to access it."""
    device = await ExampleDevice.connect(url_test_device)
    yield device
    await device.disconnect()
=======
>>>>>>> 15f67ecc
<|MERGE_RESOLUTION|>--- conflicted
+++ resolved
@@ -1,4 +1,3 @@
-<<<<<<< HEAD
 import dataclasses
 import pathlib
 import socket
@@ -25,7 +24,7 @@
 
 @pytest.fixture(name="url", scope="module")
 def fixture_url(port):
-    """Provides RpcUrl for connecting to the broker."""
+    """Provide RpcUrl for connecting to the broker."""
     return RpcUrl(
         location="localhost",
         port=port,
@@ -58,17 +57,15 @@
 def fixture_shvbroker(port, sslport):
     """SHV broker usable for all tests."""
     confdir = pathlib.Path(__file__).parent / "shvbroker-etc"
-    with subprocess.Popen(
-        [
-            "minimalshvbroker",
-            "--config-dir",
-            str(confdir),
-            "--server-port",
-            str(port),
-            "--server-ssl-port",
-            str(sslport),
-        ]
-    ) as proc:
+    with subprocess.Popen([
+        "minimalshvbroker",
+        "--config-dir",
+        str(confdir),
+        "--server-port",
+        str(port),
+        "--server-ssl-port",
+        str(sslport),
+    ]) as proc:
         while True:
             try:
                 with socket.create_connection(("localhost", port)):
@@ -104,6 +101,4 @@
     """Run example device and provide instance to access it."""
     device = await ExampleDevice.connect(url_test_device)
     yield device
-    await device.disconnect()
-=======
->>>>>>> 15f67ecc
+    await device.disconnect()