[project]
<<<<<<< HEAD
name = "pyshv"
version = "0.4.0"
description = "Pure Python SHV implementation"
readme = "README.rst"
license = {file = "LICENSE"}
=======
name = "template-python"
description = "Project Template Python"
readme = "README.rst"
dynamic = ["version"]
>>>>>>> e01b01fa
authors = [
  { name="Elektroline a.s." },
]
classifiers = [
  "Development Status :: 3 - Alpha",
  "License :: OSI Approved :: MIT License",
  "Programming Language :: Python :: 3",
  "Operating System :: OS Independent",
  "Framework :: AsyncIO",
  "Intended Audience :: Developers",
  "Topic :: Home Automation",
  "Topic :: System :: Networking",
  "Typing :: Typed",
]
requires-python = ">=3.11"
dependencies = [
  "python-dateutil",
  "pyserial",
  "aioserial",
]
<<<<<<< HEAD
=======
requires-python = ">=3.11"
dependencies = []
>>>>>>> e01b01fa

[project.urls]
"Homepage" = "https://gitlab.com/elektroline-predator/pyshv"
"Bug Tracker" = "https://gitlab.com/elektroline-predator/pyshv/-/issues"
"Github" = "https://github.com/silicon-heaven/libshv-py"

[project.optional-dependencies]
docs = [
  "sphinx",
  "sphinx_rtd_theme",
  "sphinx-multiversion",
]
test = [
  "pytest",
  "pytest-asyncio",
  "pytest-cov",
]
lint = [
  "black",
  "isort",
  "pydocstyle",
  "pylint",
  "mypy",
  "types-pyserial",
  "types-python-dateutil",
]

[project.scripts]
pycp2cp = "shv.cp2cp.__main__:main"
pyshvbroker = "shv.broker.__main__:main"

[build-system]
requires = ["setuptools"]
build-backend = "setuptools.build_meta"

[tool.setuptools.dynamic]
version = {file = "foo/version"}
[tool.setuptools.packages.find]
exclude = ["docs", "tests*"]
[tool.setuptools.package-data]
"*" = ["version", "py.typed"]

[tool.pytest.ini_options]
asyncio_mode = "auto"

[tool.coverage.run]
branch = true
omit = ["tests/*"]
[tool.coverage.report]
exclude_lines = [
    "pragma: no cover",
    "if typing.TYPE_CHECKING:"
]

[tool.isort]
profile = 'black'

[tool.pylint.main]
recursive = "y"
ignore = ["tests", "docs"]
fail-under = 9.5
[tool.pylint.format]
disable = [
  # Exception can be safely caught because there is BaseException for unsafe
  # ones (such as SystemExit) and there are reasons to catch all exceptions.
  "W0718",
  # Prevent usage of module name in documentation (seems unreasonable)
  "C0104",
  # We have pydocstyle for the following ones
  "C0103", "C0114", "C0115", "C0116",
]
# https://black.readthedocs.io/en/stable/guides/using_black_with_other_tools.html
max-line-length = 88<|MERGE_RESOLUTION|>--- conflicted
+++ resolved
@@ -1,16 +1,9 @@
 [project]
-<<<<<<< HEAD
 name = "pyshv"
-version = "0.4.0"
 description = "Pure Python SHV implementation"
 readme = "README.rst"
+dynamic = ["version"]
 license = {file = "LICENSE"}
-=======
-name = "template-python"
-description = "Project Template Python"
-readme = "README.rst"
-dynamic = ["version"]
->>>>>>> e01b01fa
 authors = [
   { name="Elektroline a.s." },
 ]
@@ -31,11 +24,6 @@
   "pyserial",
   "aioserial",
 ]
-<<<<<<< HEAD
-=======
-requires-python = ">=3.11"
-dependencies = []
->>>>>>> e01b01fa
 
 [project.urls]
 "Homepage" = "https://gitlab.com/elektroline-predator/pyshv"
@@ -72,7 +60,7 @@
 build-backend = "setuptools.build_meta"
 
 [tool.setuptools.dynamic]
-version = {file = "foo/version"}
+version = {file = "shv/version"}
 [tool.setuptools.packages.find]
 exclude = ["docs", "tests*"]
 [tool.setuptools.package-data]
